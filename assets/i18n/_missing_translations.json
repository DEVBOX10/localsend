--- conflicted
+++ resolved
@@ -49,11 +49,9 @@
     }
   },
   "ko": {},
-<<<<<<< HEAD
   "ne": {},
   "sv": {},
-  "zh-Hans": {}
-=======
+  "zh-Hans": {},
   "pl": {
     "settingsTab": {
       "network": {
@@ -124,5 +122,4 @@
       }
     }
   }
->>>>>>> 9f772c17
 }